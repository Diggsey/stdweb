--- conflicted
+++ resolved
@@ -87,19 +87,12 @@
     /// Inserts the specified node before the reference node as a child of the current node.
     ///
     /// [(JavaScript docs)](https://developer.mozilla.org/en-US/docs/Web/API/Node/insertBefore)
-<<<<<<< HEAD
-    fn insert_before< T: INode, U: INode >( &self, new_node: &T, reference_node: Option<&U> ) {
+    // https://dom.spec.whatwg.org/#ref-for-dom-node-insertbefore
+    fn insert_before< T: INode, U: INode >( &self, new_node: &T, reference_node: Option<&U> ) -> Result< Node, InsertNodeError > {
         let reference_node = reference_node.map(|n| n.as_ref());
-        js! { @(no_return)
-            @{self.as_ref()}.insertBefore( @{new_node.as_ref()}, @{reference_node} );
-        }
-=======
-    // https://dom.spec.whatwg.org/#ref-for-dom-node-insertbefore
-    fn insert_before< T: INode, U: INode >( &self, new_node: &T, reference_node: &U ) -> Result< Node, InsertNodeError > {
         js_try! (
-            return @{self.as_ref()}.insertBefore( @{new_node.as_ref()}, @{reference_node.as_ref()} );
+            return @{self.as_ref()}.insertBefore( @{new_node.as_ref()}, @{reference_node} );
         ).unwrap()
->>>>>>> 3843ec9c
     }
 
     /// Replaces one hild node of the specified node with another.
@@ -550,11 +543,7 @@
         let child2 = div();
         let child3 = div();
         node.append_child(&child1);
-<<<<<<< HEAD
-        node.insert_before(&child2, Some(&child1));
-=======
-        node.insert_before(&child2, &child1).unwrap();
->>>>>>> 3843ec9c
+        node.insert_before(&child2, Some(&child1)).unwrap();
         assert_eq!(node.first_child().unwrap().as_ref(), child2.as_ref());
 
         match node.insert_before(&child3, &child3) {
